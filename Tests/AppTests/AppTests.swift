--- conflicted
+++ resolved
@@ -18,17 +18,16 @@
 @testable import App
 
 open class AppTests: XCTestCase {
-<<<<<<< HEAD
     let wv = WebDriver()
 
-    @available(macOS 12.0, iOS 15.0, tvOS 15.0, watchOS 8.0, *)
-    open func testWebState() async throws {
-=======
     @MainActor open func testAppStore() throws {
         let store = AppContainer.AppStore()
         XCTAssertEqual(store.someToggle, false)
         //XCTAssertEqual(type(of: store).config["remote_theme"], "appfair/fairapp-theme")
->>>>>>> 70b38c5f
+    }
+
+    @available(macOS 12.0, iOS 15.0, tvOS 15.0, watchOS 8.0, *)
+    open func testWebState() async throws {
     }
 
 }