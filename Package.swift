// swift-tools-version:5.5
import PackageDescription

let package = Package(
    name: "App",
    defaultLocalization: "en",
    platforms: [ .macOS(.v12), .iOS(.v15) ],
    products: [ .library(name: "App", type: .dynamic, targets: ["App"]) ],
    dependencies: [
        .package(url: "https://github.com/fair-ground/Fair", from: "0.5.0"), // required
    ],
    targets: [
        .target(name: "App", dependencies: [
<<<<<<< HEAD
            .product(name: "FairApp", package: "Fair"),
            .product(name: "FairKit", package: "Fair"),
        ], resources: [.process("Resources"), .copy("Bundle")]),
=======
            .product(name: "FairApp", package: "Fair"), // required
        ], resources: [
            .process("Resources"),
            .copy("Bundle"),
            .copy("App.yml"),
        ]),
>>>>>>> 70b38c5f
        .testTarget(name: "AppTests", dependencies: ["App"]),
    ]
)

// MARK: fair-ground package validation

// The following validations are required in order for the package
// to be accepted by the appfair's integration-release workflow.
//
// These lines can be removed from your project, but the
// rules will be enforced during the `integrate` phase regardless.

precondition(package.name == "App", "Package.swift name must be 'App', but was: '\(package.name)'")
precondition(!package.dependencies.isEmpty, "Package.swift must have at least one dependency")
precondition(package.dependencies.first?.url == "https://github.com/fair-ground/Fair", "first Package.swift dependency must be 'https://github.com/fair-ground/Fair', but was: '\(String(describing: package.dependencies.first?.url ?? ""))'")

precondition(package.products.count == 1, "Package.swift must have exactly one product")
precondition(package.products.first?.name == "App", "Package.swift product must be named 'App', but was: '\(package.products.first?.name ?? "")'")

// validate target names and source paths

precondition(package.targets.count == 2, "package must have exactly two targets named 'App' and 'AppTests'")

precondition(package.targets.first?.name == "App", "first target must be named 'App', but was: '\(package.targets.first?.name ?? "")'")
precondition(package.targets.first?.path == nil || package.targets.first?.path == "Sources", "first target path must be named 'Sources', but was: '\(package.targets.first?.path ?? "")'")
precondition(package.targets.first?.sources == nil, "first target sources must be empty")

precondition(package.targets.last?.name == "AppTests", "second target must be named 'AppTests', but was: \(package.targets.last?.name ?? "")")
precondition(package.targets.last?.path == nil || package.targets.last?.path == "Tests", "second target must be named 'Tests', but was: '\(package.targets.last?.path ?? "")'")
precondition(package.targets.last?.sources == nil, "second target sources must be empty")

precondition(package.targets.first?.dependencies.isEmpty == false, "package target must have at least one dependency")

// Target.Depencency is opaque and non-equatable, so resort to using the description for validation
precondition(String(describing: package.targets.first!.dependencies.first!).hasPrefix("productItem(name: \"FairApp\", package: Optional(\"Fair\")") == true, "first package dependency must be FairApp")

<|MERGE_RESOLUTION|>--- conflicted
+++ resolved
@@ -11,18 +11,13 @@
     ],
     targets: [
         .target(name: "App", dependencies: [
-<<<<<<< HEAD
-            .product(name: "FairApp", package: "Fair"),
+            .product(name: "FairApp", package: "Fair"), // required
             .product(name: "FairKit", package: "Fair"),
-        ], resources: [.process("Resources"), .copy("Bundle")]),
-=======
-            .product(name: "FairApp", package: "Fair"), // required
         ], resources: [
             .process("Resources"),
             .copy("Bundle"),
             .copy("App.yml"),
         ]),
->>>>>>> 70b38c5f
         .testTarget(name: "AppTests", dependencies: ["App"]),
     ]
 )
