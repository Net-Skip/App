--- conflicted
+++ resolved
@@ -22,11 +22,7 @@
     targets: [
         .target(name: "App", dependencies: [
             .product(name: "FairApp", package: "Fair"), // required
-<<<<<<< HEAD
-            .product(name: "FairKit", package: "Fair"),
-=======
-            //.product(name: "FairKit", package: "Fair"), // optional enhancements
->>>>>>> 2b7406a1
+            .product(name: "FairKit", package: "Fair"), // optional enhancements
         ], resources: [
             .process("Resources"), // processed resources
             .copy("App.yml"),
